--- conflicted
+++ resolved
@@ -145,15 +145,13 @@
         for handler in self._handlers:
             yield handler
 
-<<<<<<< HEAD
     def iter_extra_fields(self, resource):
         for handler in self._handlers:
             if handler.field:
                 yield handler.field
-=======
+
     def requires_finalizer(self, resource):
         return self._requires_finalizer
->>>>>>> 86d386cc
 
 
 def get_callable_id(c):
@@ -235,12 +233,11 @@
         if resource_registry is not None:
             yield from resource_registry.iter_event_handlers(resource=resource, event=event)
 
-<<<<<<< HEAD
     def iter_extra_fields(self, resource):
         resource_registry = self._cause_handlers.get(resource, None)
         if resource_registry is not None:
             yield from resource_registry.iter_extra_fields(resource=resource)
-=======
+
     def requires_finalizer(self, resource):
         """
         Return whether a finalizer should be added to
@@ -250,7 +247,6 @@
         if resource_registry is None:
             return False
         return resource_registry.requires_finalizer(resource)
->>>>>>> 86d386cc
 
 
 _default_registry = GlobalRegistry()
