--- conflicted
+++ resolved
@@ -205,25 +205,19 @@
     )
     response.raise_for_status()
 
-<<<<<<< HEAD
     # Stream the parsed events from the response until it is closed server-side,
     # or until it is closed client-side by the freeze-waiting future's callbacks.
     response_close_callback = lambda _: response.close()
     freeze_waiter.add_done_callback(response_close_callback)
     try:
         async with response:
-            async for line in response.content:
+            async for line in _iter_jsonlines(response.content):
                 event = cast(bodies.RawEvent, json.loads(line.decode("utf-8")))
                 yield event
     except (aiohttp.ClientConnectionError, aiohttp.ClientPayloadError):
         pass
     finally:
         freeze_waiter.remove_done_callback(response_close_callback)
-=======
-    async with response:
-        async for line in _iter_jsonlines(response.content):
-            event = cast(bodies.RawEvent, json.loads(line.decode("utf-8")))
-            yield event
 
 
 async def _iter_jsonlines(
@@ -278,5 +272,4 @@
             buffer = buffer[start:]
 
     if buffer:
-        yield buffer
->>>>>>> 60038b58
+        yield buffer